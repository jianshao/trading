#!/usr/bin/python3
import asyncio
from dataclasses import dataclass
from datetime import datetime, timedelta
import json
import os
import sys
from typing import Dict, List, Any, Optional
import aiofiles

if __name__ == '__main__': # Allow running/importing from different locations
    current_dir = os.path.dirname(os.path.abspath(__file__))
    project_root = os.path.abspath(os.path.join(current_dir, '..'))
    if project_root not in sys.path:
        sys.path.insert(0, project_root)


<<<<<<< HEAD
from common.utils import DailyProfitSummary, OrderStatus, GridOrder
from base_models.price_range_predict import ATRRangeEstimator
from common.order_manager import OrderManager
from common.real_time_data_processer import RealTimeDataProcessor
from common.strategy import Strategy
from common.logger_manager import LoggerManager


CYCLE_DAYS_DEFAULT = 14
=======
CYCLE_DAYS_DEFAULT = 21
GRID_COUNT_DEFAULT = 20
>>>>>>> 09176afc

@dataclass
class GridUnit:
    open_order: Optional['GridOrder'] = None
    close_order: Optional['GridOrder'] = None
    
    def to_dict(self) -> Dict[str, Any]:
        """将 GridUnit 对象转换为字典"""
        return {
            'open_order': self.open_order.to_dict() if self.open_order else None,
            'close_order': self.close_order.to_dict() if self.close_order else None,
        }
    
    @classmethod
    def from_dict(cls, data: Dict[str, Any]) -> 'GridUnit':
        """从字典创建 GridUnit 对象"""
        # 处理 GridOrder 对象
        open_order = None
        if data.get('open_order'):
            # 假设 GridOrder 也有 from_dict 方法
            open_order = GridOrder.from_dict(data['open_order'])
        
        close_order = None
        if data.get('close_order'):
            close_order = GridOrder.from_dict(data['close_order'])
        
        return cls(
            open_order=open_order,
            close_order=close_order,
        )
        
    def __str__(self):
        return "{" + f" @{self.open_order.lmt_price} - {self.close_order.lmt_price}, quantity: {self.open_order.shares}" + "}"
        
class GridStrategy(Strategy):
    def __init__(self, 
        om: OrderManager,
        strategy_id: str,
        **kwargs
    ): # For initial setup only
        LoggerManager.Info("app", strategy="GridStrategy", event="init", content=f"Initializing GridStrategy with params: {kwargs}")
        # ✅ 基础属性
        self.om = om
        self.strategy_id = strategy_id
        self.primary_exchange = "NASDAQ"

        # ✅ 策略参数
        # ✅ 统一配置默认参数并支持扩展
        defaults = {
            "symbol": "QQQ",
            "unique_tag": 1,
            "retention_fund_ratio": 0.2,
            "total_cost": 13000,
            "data_file": "data/strategies/grid",
            "ema_short_period": 12,
            "ema_long_period": 26,
        }
        defaults.update(kwargs)

        # ✅ 一次性展开成实例属性
        for key, value in defaults.items():
            setattr(self, key, value)
        
        self.init_cash = 0
        self.init_position = 0
        self.cash = self.total_cost
        self.position = 0
        
        # --- NEW: Dynamic Grid Generation ---
        # --- State Management (mostly unchanged, but now uses dynamic shares) ---
        # 运行时数据
        self.close_units: Dict[Any, GridUnit] = {}
        self.open_orders: Dict[Any, GridOrder] = {}
        self.clear_order = None
        self.all_clear_order = None
        self.base_position_order: Optional[GridOrder] = None
        
        # 统计数据
        self.trade_logs = []
        self.pending_sell_count = 0
        self.pending_sell_cost = 0
        self.pending_buy_count = 0
        self.pending_buy_cost = 0
        
        self.completed_count = 0
        self.net_profit = 0
        self.extra_profit = 0
        
        self.profit_logs = []
        
        self.not_today = False
        self.start_time = None
        self.end_time = None
        self.is_running = False
        self.stop_buy = False
        self.lock = asyncio.Lock()
        self.price_range = []
        self.grid_spread = 1
        self.cost_per_grid = 1000
        
        self._all_orders_done_event = asyncio.Event()
        self.realtime_data_processor: RealTimeDataProcessor = kwargs.get("real_data_processor", None)
        

    def __str__(self):
        return (f"(ID={self.strategy_id}, Sym={self.symbol}, Space={self.grid_spread:.1f} Cost={self.cost_per_grid:.0f})")
    
    
    def _log_completed_trade(self, open_order: GridOrder, close_order: GridOrder):
        """Logs the details of a completed grid cycle to self.trade_logs."""
        log_entry = {
            "strategy_id": self.strategy_id,
            "symbol": self.symbol,
            "open_order_id": open_order.order_id,
            "open_shares": open_order.shares,
            "open_action": "SELL" if close_order.isbuy() else "BUY",
            "open_price": open_order.lmt_price,
            # "open_apply_time": open_order,
            # "open_done_time": open_order.open_done_time,
            "close_order_id": close_order.order_id,
            "close_action": close_order.action,
            "close_price": close_order.lmt_price,
            # "close_apply_time": close_order.close_apply_time,
            # "close_done_time": close_order.close_done_time,
            # "fee": cycle.open_fee + cycle.close_fee
        }
        
        # 计算净利润
        gross_profit = abs(round((close_order.done_price - open_order.done_price) * close_order.done_shares, 2))
        base_profit = abs(round((close_order.lmt_price - open_order.lmt_price) * close_order.done_shares, 2))
        log_entry["gross_profit"] = gross_profit
        net_profit = round(gross_profit - 2*close_order.fee, 2)
        log_entry["net_profit"] = net_profit
        
        content = f"GRID CYCLE ({'BUY-SELL' if open_order.isbuy() else 'SELL-BUY'}) COMPLETED for grid @{open_order.lmt_price:.2f} - @{close_order.lmt_price:.2f} {net_profit}"
        LoggerManager.Debug("app", strategy=f"{self.strategy_id}", event="grid_cycle_completed", content=content)
        
        self.net_profit += net_profit
        self.extra_profit += (gross_profit - base_profit)
        self.completed_count += 1
        # unit.completed_count += 1
        # self.total_open_cost_time += round((cycle.open_done_time - cycle.open_apply_time))
        # self.total_close_cost_time += round((cycle.close_done_time - cycle.close_apply_time))
        self.trade_logs.append(log_entry)
        return
    
    def Reconnect(self, **kwargs):
        # 刷新api
        self.api = kwargs.get("api", None)
    
    
    async def reflesh_grid_params(self, last_price: float):
        current_time = self.realtime_data_processor.get_current_time().strftime("%Y%m%d-%H:%M:%S")
        df = await self.realtime_data_processor.get_historical_data(self.symbol, end_date_time=current_time, bar_size_setting="1 day", duration_str="40 D")
        df['symbol'] = self.symbol  # 添加合约标识
        
        coifcients = {
            "TQQQ": 1.2,
            "NLY": 1.1,
            "QQQ": 1.15
        }
        atr = await self.realtime_data_processor.get_atr(self.symbol)
        re = ATRRangeEstimator(k=coifcients.get(self.symbol, 1.1))
        range = re.predict(last_price, atr, 14)
        upper = range.get("upper", 0)
        lower = range.get("lower", 0)

        grid_count = 20
        return [lower, upper], grid_count
        
    async def reflesh_config(self, data: Dict[str, Any]) -> Dict[str, Any]:
        # 每双周做一次配置更新，包括网格价格上下限、单个成本
        runtime = data.get("runtimes", {})
        current_time = self.realtime_data_processor.get_current_time()
        LoggerManager.Debug("app", strategy=f"{self.strategy_id}", event="reflesh_config", content=f"Curr_time: {current_time}, runtime: {runtime}")
        if runtime:
            self.last_rebalance = runtime.get('last_rebalance', datetime(2025, 1, 1))
            self.last_rebalance = datetime.fromisoformat(self.last_rebalance) if isinstance(self.last_rebalance, str) else self.last_rebalance
            if current_time - self.last_rebalance < timedelta(days=CYCLE_DAYS_DEFAULT):
                LoggerManager.Info("app", strategy=f"{self.strategy_id}", event="rebalance_skip", content=f"No rebalance needed. Last rebalance at {self.last_rebalance}, current time {current_time}.")
                return data
        
        # --- 开始执行新周期重置 ---
        last_price = await self.realtime_data_processor.get_latest_price(self.symbol)
        price_range, grid_count = await self.reflesh_grid_params(last_price)
        
        # 新周期开启时先建50%底仓
        await self._cancel_active_orders()
        await self.build_base_position(last_price)
        
        return {
            "runtimes": {
                "total_cost": round(self.cash + self.position * last_price),
                "grid_spread": round((price_range[1]-price_range[0]) / grid_count, 2),
                "price_range": price_range,
                "cost_per_grid": round(self.total_cost / grid_count, 2),
                "last_rebalance": current_time,
            }
        }
    
    async def build_base_position(self, last_price: float):
        order = None
        # 开启新周期建立50%底仓
        target_value = self.total_cost * 0.5
        # 计算当前持仓市值 (包含之前周期被套住的持仓)
        diff_value = max(target_value - self.position * last_price, 0)
        quantity_to_buy = max(round(diff_value / last_price), 1)
        buy_price = round(last_price * 1.02, 2)
        content=f"Building base position. Target Value: {target_value}, Diff Value: {diff_value}, Buying Qty: {quantity_to_buy} at Price: {last_price}"
        LoggerManager.Info("app", strategy=f"{self.strategy_id}", event="build_base_position", content=content)
        order = await self.grid_buy(buy_price, quantity_to_buy, order_ref="BASE_POSITION_BUILD", force=True)
        if order:
            self.base_position_order = order

        return order

    
    # 每双周重新均衡，生成新的价格上下限和中线
    async def rebalance(self, data: Dict[str, Any]) -> Dict[str, Any]:
        """每双周重新均衡，生成新的价格上下限和中线"""
        # if not await self.is_grid_friendly_day():
        #     self.not_today = True
        #     # 当日行情不适合运行
        #     LoggerManager.Info("app", strategy=f"{self.strategy_id}", event=f"skip", content=f"not good for running today.")
        #     return data
        
        self.not_today = False
        # 周期性刷新配置
        data = await self.reflesh_config(data)
        
        runtimes = data.get("runtimes", {})
        self.price_range = runtimes.get("price_range")
        self.grid_spread = runtimes.get("grid_spread")
        self.cost_per_grid = runtimes.get("cost_per_grid")
        self.last_rebalance = runtimes.get("last_rebalance")
        
        # 更新单格投入资金 (确保资金被均匀分配到新的较窄区间内)
        LoggerManager.Info("app", strategy=f"{self.strategy_id}", event="rebalance_params", content=f"Params: Range: {self.price_range}, Spread: {self.grid_spread}, Cost/Grid: {self.cost_per_grid}")
        
        # 恢复未完成的订单
        await self._recover_orders_from_file(data)
        
        return data
        
    async def is_grid_friendly_day(
        self,
        hist_limit: float = 0.8,
        hist_expand_ratio: float = 1.4,
        dif_limit: float = 2.0,
    ) -> bool:
        """
        判断当日是否适合运行网格策略：
        1. VXN ∈ [15, 28]
        2. MACD 无明显趋势（适合震荡）
        """

        # ---------- 1. 获取标的日线 ----------
        h0, h1, dif = await self.realtime_data_processor.get_macd(self.symbol)

        # 1. 柱子不过度放大
        if abs(h0) > hist_limit:
            LoggerManager.Info("app", strategy=f"{self.strategy_id}", event=f"daily_check", content=f"skip because of 柱子不过度放大")
            return False

        # 2. 防止趋势突然加速
        if abs(h1) > 0 and abs(h0) / abs(h1) > hist_expand_ratio:
            LoggerManager.Info("app", strategy=f"{self.strategy_id}", event=f"daily_check", content=f"skip because of 趋势突然加速")
            return False

        # 3. 防止远离零轴的强趋势
        if abs(dif) > dif_limit:
            LoggerManager.Info("app", strategy=f"{self.strategy_id}", event=f"daily_check", content=f"skip because of 远离零轴的强趋势")
            return False

        # ---------- 3. 获取 VXN ----------
        vxn_value = await self.realtime_data_processor.get_vxn()
        if not (14 <= vxn_value <= 28):
            LoggerManager.Info("app", strategy=f"{self.strategy_id}", event=f"daily_check", content=f"skip because of VXN({vxn_value})")
            return False

        return True
        
    async def _load_runtime_data(self):
        try:
            data = {}
            async with aiofiles.open(self.data_file, 'r') as f:
                content = await f.read()
                if content:
                    data = json.loads(content) # Should be a list of cycle dicts
        except FileNotFoundError:
            LoggerManager.Error("app", strategy=f"{self.strategy_id}", event=f"init", content=f"No pending grid cycles file ('{self.data_file}'). Starting fresh for this strategy.")
        except json.JSONDecodeError:
            LoggerManager.Error("app", strategy=f"{self.strategy_id}", event=f"init", content=f"Error decoding JSON for {self.strategy_id} from '{self.data_file}'. Starting fresh for this strategy.")
            
        return data
    
    # 策略初始化
    async def InitStrategy(self):
        LoggerManager.Info("app", strategy=f"{self.strategy_id}", event=f"Init", content=f"Initing Strategy: {self.strategy_id}")

        self.start_time = self.realtime_data_processor.get_current_time()
        # 从文件中读出数据
        data = await self._load_runtime_data()
        
        # 恢复已有持仓
        # 从盈利历史中恢复可用持仓和资金
        self.profit_logs = data.get('profits', [])
        if self.profit_logs:
            self.recover_curr_position()

        # 恢复运行时参数并执行重平衡
        await self.rebalance(data)
        
        if not self.not_today:
            self.is_running = True
            LoggerManager.Info("app", strategy=f"{self.strategy_id}", event=f"init", content=f"价格范围：{self.price_range}, 单格投入：{self.cost_per_grid} 单格价差：{self.grid_spread:.2f}")
            LoggerManager.Info("app", strategy=f"{self.strategy_id}", event=f"init", content=f"当前持仓：{self.position:.0f} 可用资金：{self.cash}")
            LoggerManager.Info("app", strategy=f"{self.strategy_id}", event=f"init", content=f"Running.")
        

    def run(self):
        positions = self.om.ib.get_current_positions()
        target_position = None
        for position in positions:
            if self.symbol == position.contract.symbol:
                target_position = position
                break
        if target_position is None:
            return
        
        self.is_running = True

    
    def handle_order_cancelled(self, order: GridOrder):
        LoggerManager.Debug("app", strategy=f"{self.strategy_id}", event="order_cancel", content=f'Order Canceled/Margin/Rejected/Expired: {order.status} Ref {order.order_id} {order.shares}')
        if not order.isbuy():
            self.pending_sell_count -= abs(order.shares)
            self.pending_sell_cost = round(self.pending_sell_cost - abs(order.lmt_price * order.shares), 2)
        else:
            LoggerManager.Debug("app", strategy=f"{self.strategy_id}", event="DECREASE", content=f'Order Canceled/Margin/Rejected/Expired: {order.order_id} {order.shares}')
            self.pending_buy_count -= abs(order.shares)
            self.pending_buy_cost = round(self.pending_buy_cost - abs(order.lmt_price * order.shares), 2)

        # 如果是熔断清仓单，直接全部清仓
        if self.clear_order and order.order_id == self.clear_order.order_id:
            self.clear_order = None
            return

        # 取消的是建仓单，直接从建仓单列表中移除
        if order.order_id in self.open_orders:
            self.open_orders.pop(order.order_id, None)
            LoggerManager.Debug("app", strategy=f"{self.strategy_id}", event=f"handle_cancel", content=f"pop order: {order.order_id}, left: {list(self.open_orders.keys())}")
            
        # 如果是平仓单，只更新平仓单状态，不删除，要保留写文件
        # 是否清除对实盘没影响，对于回测不清理会导致重复cancel
        if order.order_id in self.close_units:
            self.close_units[order.order_id].close_order = order
            self.close_units.pop(order.order_id, None)
        
        # 最后策略停止运行的检查
        if self.is_running:
            return
        if len(self.open_orders) != 0:
            return
        for unit in self.close_units.values():
            if not self.is_final(unit.close_order.status):
                return

        # 所有订单都处理完毕，策略停止运行
        self._all_orders_done_event.set()
        

    async def grid_buy(self, price: float, size: float, order_ref: str = "", force: bool = False) -> Optional[GridOrder]:
        LoggerManager.Debug("app", strategy=f"{self.strategy_id}", event="grid_buy", content=f"Place BUY order, Price: {price:.2f}, Qty: {size}")
        cost = abs(round(price * size, 2))
        if force is False:
            if not self.is_running:
                return None
            
            if self.stop_buy:
                LoggerManager.Error("app", event="grid_buy_failed", strategy=f"{self.strategy_id}", content=f"Buying stopped due to circuit breaker.")
                return None
            
            # 对应网格未激活时不能提交订单，只针对建仓订单
            if price < self.price_range[0]:
                LoggerManager.Error("app", event="grid_buy_failed", strategy=f"{self.strategy_id}", content=f"out of price range, expect {price} but {self.price_range[0]}")
                return None
            
            if self.cash < cost + self.pending_buy_cost:
                LoggerManager.Error("app", event="grid_buy_failed", strategy=f"{self.strategy_id}", content=f"No enough money, available: {self.cash - self.pending_buy_cost}, want: {cost}")
                return None
        
        order = await self.om.place_order(self.symbol, "BUY", size, price, callback=self.update_order_status, tif="GTC", order_ref=order_ref)
        if order:
            LoggerManager.Info("app", strategy=f"{self.strategy_id}", event="INCREASE", content=f"Place BUY order, OrderId: {order.order_id} Price: {price:.2f}, Qty: {size}")
            self.pending_buy_count += abs(size)
            self.pending_buy_cost = round(self.pending_buy_cost + cost, 2)
        else:
            LoggerManager.Error("app", strategy=f"{self.strategy_id}", event="grid_buy_failed", content=f"Place BUY order failed, Price: {price:.2f}, Qty: {size}")
        return order
      
    async def grid_sell(self, price: float, size: float, order_ref: str = "", force: bool = False) -> Optional[GridOrder]:
        LoggerManager.Debug("app", strategy=f"{self.strategy_id}", event="grid_sell", content=f"Place SELL order, Price: {price:.2f}, Qty: {size}")
        if force is False:
            if not self.is_running:
                return None
            
            if self.position - self.pending_sell_count < size:
                LoggerManager.Error("app", strategy=f"{self.strategy_id}", event="grid_sell_failed", content=f"Not enough position to place SELL order @{price:.2f} for {size} shares. Pending Sell Count: {self.pending_sell_count}, Position: {self.position}")
                return None
            
            if price > self.price_range[1]:
                LoggerManager.Error("app", event="grid_sell_failed", strategy=f"{self.strategy_id}", content=f"out of price range, expect {price} but {self.price_range[1]}")
                return None

        sell_order = await self.om.place_order(self.symbol, "SELL", size, price, callback=self.update_order_status, tif="GTC", order_ref=order_ref)
        if sell_order:
            self.pending_sell_count += abs(size)
            self.pending_sell_cost = round(self.pending_sell_cost + abs(price * size), 2)
        else:
            LoggerManager.Error("app", strategy=f"{self.strategy_id}", event="grid_sell_failed", content=f"Place SELL order failed, Price: {price:.2f}, Qty: {size}")
        return sell_order

    
    async def reflesh_open_orders(self, dealed_order: GridOrder):
        """刷新建仓单"""
        # 如果成交的是买单，就挂一个更低位置的买单；如果成交的是卖单，就挂一个更高位置的卖单。
        # 取消当前的所有建仓单，这里只做提交，状态更新事件中会清理
        # 使用 list() 创建副本，避免迭代时修改字典报错
        self.open_orders.pop(dealed_order.order_id, None)
        for order in list(self.open_orders.values()):
            ret = await self._cancel_order(order)
            if not ret:
                LoggerManager.Error("app", event="cancel", strategy=f"{self.strategy_id}", content=f"Cancel failed {order.order_id} when reflesh_open_orders")
            else:
                LoggerManager.Debug("app", event="open_cancel", strategy=f"{self.strategy_id}", content=f"Cancel {order.order_id} when reflesh_open_orders")
        
        await self.place_open_orders(dealed_order.lmt_price)


    async def place_order(self, action, price, quantity, order_ref, force: bool = False) -> Optional[GridOrder]:
        """提交订单"""
        
        if action.upper() == "SELL":
            return await self.grid_sell(price, quantity, order_ref, force)
        else:
            return await self.grid_buy(price, quantity, order_ref, force)
    
    # 进入阶段二，停止新买入，并提交一个下限买单以触发清仓。只有出现资金低于预留资金比例时才会触发。
    # 注意：如果已经有熔断清仓单在执行，则不重复提交。
    # 当有卖单成交时，退出阶段二，恢复正常买入。
    async def set_stop_buy(self, current_price: float = 0.0):
        if self.stop_buy:
            return
        
        LoggerManager.Warning("app", strategy=f"{self.strategy_id}", event="circuit_breaker_warning", 
                              content=f"WARNING: Cash {self.cash:.2f} below retention fund threshold {self.total_cost * self.retention_fund_ratio:.2f}. Stopping new buys.")
        self.stop_buy = True
        if self.clear_order:
            return
        
        # 提交一个买单以触发清仓操作
        buy_price = max(round(current_price - self.grid_spread, 2), self.price_range[0])
        order = await self.grid_buy(buy_price, 1, order_ref="CIRCUIT_BREAKER_CLEAR", force=True)
        if order:
            self.clear_order = order

    async def clear_stop_buy(self):
        if self.stop_buy is False:
            return
        LoggerManager.Info("app", strategy=f"{self.strategy_id}", event="circuit_breaker_cleared", content=f"Circuit breaker cleared. Resuming normal buy operations.")
        self.stop_buy = False
        if self.clear_order:
            await self._cancel_order(self.clear_order)
    
    # 阶段三：全部清仓并取消所有挂单.
    async def clear_all_position(self, current_price: float):
        """清仓所有持仓和挂单"""
        LoggerManager.Info("app", strategy=f"{self.strategy_id}", event="do_clear", content=f"Clearing all positions and orders.")
        await self._cancel_active_orders()
        
        if self.position > 0:
            # 挂一个低价卖单确保成交，能容忍0.5%的滑点
            sell_price = round(current_price * 0.995, 2)
            order = await self.grid_sell(sell_price, self.position, order_ref="FORCED_CLEAR", force=True) # 挂低价确保成交
            if order:
                self.all_clear_order = order
    
    async def check_circuit_breaker(self, last_price: float):
        """检查是否触发硬止损熔断"""
        # 计算当前总权益 (Net Asset Value)
        # 注意：这里计算的是粗略值，严谨计算需要包含 pending 成本等
        
        # 计算资金剩余量，低于配置值时停止买入
        LoggerManager.Debug("app", strategy=f"{self.strategy_id}", event="circuit_breaker_check", content=f"Checking circuit breaker: Cash {self.cash:.2f}, Threshold {self.total_cost * self.retention_fund_ratio:.2f}")
        if self.cash < self.total_cost * self.retention_fund_ratio:
            await self.set_stop_buy(last_price)

            
    async def handle_order_dealed(self, order: GridOrder):
        # 订单成交更新持仓和成本
        # 统计数据要使用成交价和成交数量
        if order.isbuy():
            self.position += abs(order.done_shares)
            self.cash -= abs(order.done_price*order.done_shares)
        
            self.pending_buy_count -= abs(order.done_shares)
            self.pending_buy_cost = round(self.pending_buy_cost - abs(order.done_shares * order.done_price), 2)
            LoggerManager.Debug("app", strategy=f"{self.strategy_id}", event="order_deal", content=f'BUY Order EXECUTED, Lmt Price: {order.lmt_price:.2f}, Done Price: {order.done_price} Qty: {order.done_shares:.0f} Id: {order.order_id}')
        else:
            await self.clear_stop_buy()
            self.position -= abs(order.done_shares)
            self.cash += abs(order.done_price*order.done_shares)
            
            self.pending_sell_count -= abs(order.done_shares)
            self.pending_sell_cost = round(self.pending_sell_cost - abs(order.done_shares * order.done_price), 2)
            LoggerManager.Debug("app", strategy=f"{self.strategy_id}", event="order_deal", content=f'SELL Order EXECUTED, LmtPrice: {order.lmt_price} DonePrice: {order.done_price:.2f}, Qty: {order.done_shares:.0f} Id: {order.order_id}')


        # 如果是初始建仓单成交，触发初始订单提交
        if self.base_position_order and order.order_id == self.base_position_order.order_id:
            LoggerManager.Info("app", strategy=f"{self.strategy_id}", event="base_position_built", content=f"Base position build order executed.")
            self.base_position_order = None
            if len(self.open_orders) == 0:
                await self.place_open_orders(order.done_price)
            return
        
        # 如果是熔断清仓单，直接全部清仓
        if self.clear_order and order.order_id == self.clear_order.order_id:
            LoggerManager.Info("app", strategy=f"{self.strategy_id}", event="circuit_breaker_triggered", content=f"Circuit breaker triggered clear order executed.")
            await self.clear_all_position(order.done_price)
            self.clear_order = None
            return
        
        # 如果是平仓单，记录完成的交易
        if order.order_id in self.close_units:
            LoggerManager.Debug("app", strategy=f"{self.strategy_id}", event="close_over", content=f"Close order executed. {order.order_id} @{order.lmt_price} {order.shares}")
            unit = self.close_units[order.order_id]
            self._log_completed_trade(unit.open_order, order)
            self.close_units.pop(order.order_id, None)
            
        if order.order_id in self.open_orders:
            LoggerManager.Debug("app", strategy=f"{self.strategy_id}", event="open_over", content=f"Open order executed. {order.order_id} @{order.lmt_price} {order.shares}")
            # 建仓单成交，移除建仓单，提交平仓单，刷新建仓单
            await self.reflesh_open_orders(order)
            order_ref = {"strategy_id": self.strategy_id, "purpose": "CLOSE", "open_order_id": f"{order.order_id}"}
            if order.isbuy():
                action = "SELL"
                price = round(order.lmt_price + self.grid_spread, 2)
            else:
                action = "BUY"
                price = round(order.lmt_price - self.grid_spread, 2)
            
            size = max(round(self.cost_per_grid / price), 1)
            close_order = await self.place_order(action, price, size, order_ref)
            if close_order:
                self.close_units[close_order.order_id] = GridUnit(order, close_order)
        
        # 成交价可能与提交的限价不一样，使用限价网格移动更平滑
        # await self.check_circuit_breaker(order.done_price)

    
    # 策略下的订单状态更新
    async def update_order_status(self, order: GridOrder):
        """
        Handles order status notifications.
        MODIFIED: It now correctly calculates the closing target for dynamic spacing.
        """
        if order.status in [OrderStatus.Submitted, OrderStatus.Accepted]:
            return
        
        skip = True
        if order.order_id in self.open_orders:
            skip = False
        if order.order_id in self.close_units:
            skip = False
        if self.base_position_order and order.order_id == self.base_position_order.order_id:
            skip = False
        if self.all_clear_order and self.all_clear_order.order_id == order.order_id:
            skip = False
        if self.clear_order and order.order_id == self.clear_order.order_id:
            skip = False
            
        if skip:
            LoggerManager.Error("app", strategy=f"{self.strategy_id}", event="order_update", content=f"Unknow order: {order}")
            return
        
        LoggerManager.Debug("app", strategy=f"{self.strategy_id}", event=f"order_update", content=f"Orders: {list(self.open_orders.keys())}")
        LoggerManager.Debug("app", strategy=f"{self.strategy_id}", event=f"order_update", content=f"Orders: {list(self.close_units.keys())}")
        LoggerManager.Debug("app", strategy=f"{self.strategy_id}", event=f"order_update", content=f"Order Update: {order.order_id} {order.status} {order.lmt_price}")
        async with self.lock:
            # 判断订单状态
            # 如果是取消订单，针对原订单是建仓单还是平仓单做不同处理
            if order.status in [OrderStatus.Canceled, OrderStatus.Cancelled, OrderStatus.Rejected, OrderStatus.Expired]:
                self.handle_order_cancelled(order)
            
            # 如果是订单成交，更新持仓和资金，执行对应网格的挂单
            # 使用成交订单的限制价格刷新网格，主要是更新网格生效范围
            if order.status in [OrderStatus.Completed]:
                await self.handle_order_dealed(order)
        
            
    def recover_curr_position(self):
        """从历史日志中恢复当前持仓"""
        if not self.profit_logs or len(self.profit_logs) == 0:
            LoggerManager.Info("app", strategy=f"{self.strategy_id}", event=f"position_recover", content=f"No profit logs found to recover position.")
            return
        
        log = self.profit_logs[-1]
        self.init_position = log.get('position', [0, 0])[1]
        self.init_cash = log.get('cash', [0, 0])[1]
        
        self.init_position = self.position if self.init_position == 0 else self.init_position
        self.position = self.init_position
        self.init_cash = self.cash if self.init_cash == 0 else self.init_cash
        self.cash = self.init_cash
        LoggerManager.Info("app", strategy=f"{self.strategy_id}", event=f"position_recover", content=f"Recovered position from logs. Position: {self.init_position}, Total Cost: {self.init_cash}")

    # 每日提交初始开仓单
    async def place_open_orders(self, last_price: float):
        LoggerManager.Debug("app", strategy=f"{self.strategy_id}", event="place_open_orders", content=f"place open order: {last_price}")
        buy_price = round(last_price - self.grid_spread, 2)
        order_ref = {"strategy_id": self.strategy_id, "purpose": "OPEN"}
        size = max(round(self.cost_per_grid / buy_price), 1)
        new_order = await self.place_order("buy", buy_price, size, order_ref)
        if new_order:
            self.open_orders[new_order.order_id] = new_order
        else:
            LoggerManager.Error("app", strategy=f"{self.strategy_id}", event="place_open_orders", content=f"Failed to place initial BUY order at {buy_price:.2f}")
            
        sell_price = round(last_price + self.grid_spread, 2)
        size = max(round(self.cost_per_grid / sell_price), 1)
        sell_order = await self.place_order("sell", sell_price, size, order_ref)
        if sell_order:
            self.open_orders[sell_order.order_id] = sell_order
        else:
            LoggerManager.Error("app", strategy=f"{self.strategy_id}", event="place_open_orders", content=f"Failed to place initial SELL order at {sell_price:.2f}")

    # 从文件中恢复未完成的订单
    async def _recover_orders_from_file(self, data: Dict[str, Any]):
        # 恢复建仓单
        open_orders = data.get('open_orders', [])
        for order in open_orders:
            open_order = GridOrder.from_dict(order)
            new_order = await self.place_order(open_order.action, open_order.lmt_price, open_order.shares, open_order.order_ref, force=True)
            if new_order:
                self.open_orders[new_order.order_id] = new_order
        LoggerManager.Info("app", strategy=f"{self.strategy_id}", event="recover_orders", content=f"Open Orders: {len(open_orders)}.")

        # 恢复平仓单
        close_units_data = data.get('close_units', [])
        for unit_data in close_units_data:
            unit = GridUnit.from_dict(unit_data)
            # 对已完成的一场订单做兼容
            if unit.close_order.status == OrderStatus.Completed:
                continue
            
            # 恢复平仓单,只恢复未取消的平仓单，要刷新订单信息
            order = unit.close_order
            new_order = await self.place_order(order.action, order.lmt_price, order.shares, order.order_ref, force=True)
            if new_order:
                unit.close_order = new_order
                self.close_units[unit.close_order.order_id] = unit
        LoggerManager.Debug("app", strategy=f"{self.strategy_id}", event="recover_orders", content=f"Close Units: {len(close_units_data)}.")


    def reorganize_profits(self):   
        """ Reorganizes the profit logs to ensure they are sorted by start time. and one log per day.
        """
        if not self.profit_logs:
            return []
        
        # 将同一天的利润日志合并
        merged_logs = {}
        for log in self.profit_logs:
            date_str = log['start_time'][:10]  # 只取日期部分
            if date_str not in merged_logs:
                merged_logs[date_str] = log
            else:
                # 合并利润和计数
                merged_logs[date_str]['profit'] += round(log['profit'], 2)
                merged_logs[date_str]['completed_count'] += log['completed_count']
                if 'position' not in merged_logs[date_str]:
                    merged_logs[date_str]['position'] = log['position'] if 'position' in log else [0, 0]
                if 'cash' not in merged_logs[date_str]:
                    merged_logs[date_str]['cash'] = log['cash'] if 'cash' in log else [0, 0]
                merged_logs[date_str]['position'][1] = log['position'][1] if 'position' in log else log['init_position']
                merged_logs[date_str]['cash'][1] = log['cash'][1] if 'cash' in log else 0
                
                if log['start_time'] < merged_logs[date_str]['start_time']:
                    merged_logs[date_str]['start_time'] = log['start_time']
                if log['end_time'] > merged_logs[date_str]['end_time']:
                    merged_logs[date_str]['end_time'] = log['end_time']
                    
        # 将dict转换成list
        merged_logs = list(merged_logs.values())
        # 按照开始时间排序
        merged_logs.sort(key=lambda x: datetime.strptime(x['start_time'], "%Y-%m-%d %H:%M:%S"))
        return merged_logs

    async def _save_active_grid_cycles(self):
        file_path = self.data_file
        # 把pending orders中未完成的部分也写入到文件

        self.profit_logs.append({
            "start_time": self.start_time.strftime("%Y-%m-%d %H:%M:%S"),
            "end_time": self.realtime_data_processor.get_current_time().strftime("%Y-%m-%d %H:%M:%S"),
            "position": [round(self.init_position, 2), round(self.position, 2)],
            "cash": [round(self.init_cash, 2), round(self.cash + self.net_profit, 2)],
            "completed_count": self.completed_count,
            "profit": round(self.net_profit, 2),
        })
        self.profit_logs = self.reorganize_profits()
        data = {
            "profits": self.profit_logs,
            "close_units": [unit.to_dict() for unit in self.close_units.values()],
            "open_orders": [order.to_dict() for order in self.open_orders.values()],
            "runtimes": {
                "total_cost": self.total_cost,
                "price_range": self.price_range,
                "grid_spread": self.grid_spread,
                "cost_per_grid": self.cost_per_grid,
                "last_rebalance": self.last_rebalance.isoformat()
            }
        }
        try:
            async with aiofiles.open(file_path, 'w') as f:
                await f.write(json.dumps(data, indent=4))
                
        except Exception as e:
            LoggerManager.Error("app", strategy=f"{self.strategy_id}", event=f"stop", content=f"Error saving active grid cycles for {self.strategy_id} to {file_path}: {e}")
    
    def is_final(self, status: OrderStatus) -> bool:
        return status in (OrderStatus.Canceled, OrderStatus.Cancelled, OrderStatus.Completed, OrderStatus.Rejected, OrderStatus.Expired)

    async def _cancel_order(self, order: GridOrder) -> bool:
        ret = False
        if order:
            # 先触发底层订单取消
            ret = await self.om.cancel_order(order.order_id)
            
            # 清理维护的计数器和状态数据
            LoggerManager.Debug("app", strategy=f"_cancel_order", event=f"_cancel_order", content=f"_cancel_order {order.order_id}")
            self.handle_order_cancelled(order)
        return ret
        
    async def _cancel_active_orders(self):
        LoggerManager.Info("app", strategy=f"{self.strategy_id}", event=f"_cancel_active_orders", content=f"Cancelling all active orders for strategy {self.strategy_id}...")
        orders_to_cancel: List[GridOrder] = []
        for order in list(self.open_orders.values()):
            LoggerManager.Debug("app", event=f"waiting_for_cancel", strategy=f"{self.strategy_id}", content=f"Preparing to cancel open order {order.order_id}")
            orders_to_cancel.append(order)

        for unit in list(self.close_units.values()):
            LoggerManager.Debug("app", event=f"waiting_for_cancel", strategy=f"{self.strategy_id}", content=f"Preparing to cancel close order {unit.close_order.order_id}")
            orders_to_cancel.append(unit.close_order)

        # 发起取消（全部异步执行）
        for order in orders_to_cancel:
            try:
                ret = await self._cancel_order(order)
                if not ret:
                    LoggerManager.Error("app", event="cancel_failed", strategy=f"{self.strategy_id}", content=f"Cancel failed {order.order_id}")
            except Exception as e:
                LoggerManager.Error("app", event=f"cancel_error", strategy=f"{self.strategy_id}", content=f"Cancel failed {order.order_id}: {e}")
        LoggerManager.Debug("app", strategy=f"{self.strategy_id}", event=f"stop", content=f"All cancel requests sent for strategy {self.strategy_id}.")
        return 
    
    async def DoStop(self):
        self.is_running = False
        LoggerManager.Info("app", strategy=f"{self.strategy_id}", event=f"stop", content=f"Stopping strategy {self.strategy_id}...")
        if self.not_today:
            return
        
        # 保存当前未完成的网格单元，然后取消所有订单
        await self._save_active_grid_cycles()
        await self._cancel_active_orders()
        
        # 等待订单取消完成
        try:
            await asyncio.wait_for(self._all_orders_done_event.wait(), timeout=10)
        except asyncio.TimeoutError:
            LoggerManager.Error("app", content="Timeout waiting for order cancellation")
        
        self.end_time = self.realtime_data_processor.get_current_time()
        return

    # 每日总结
    def DailySummary(self, date_str: str) -> DailyProfitSummary:
        """返回每日盈利总结字符串"""
        self.end_time = self.realtime_data_processor.get_current_time()
        params = {
            "total_profit": round(self.net_profit, 2),
            "extra_price": round(self.extra_profit, 2),
            "completed_count": self.completed_count,
            "before_position": round(self.init_position, 2),
            "before_cash": round(self.init_cash, 2),
            "after_position": round(self.position, 2),
            "after_cash": round(self.cash + self.net_profit, 2),
            "pending_buy_count": self.pending_buy_count,
            "pending_buy_cost": round(self.pending_buy_cost, 2),
            "pending_sell_count": self.pending_sell_count,
            "pending_sell_cost": round(self.pending_sell_cost, 2)
        }
        return DailyProfitSummary("grid", self.strategy_id, self.symbol, self.net_profit, position=self.position, cash=self.cash, date=date_str, params=params, start_time=self.start_time, end_time=self.end_time)<|MERGE_RESOLUTION|>--- conflicted
+++ resolved
@@ -15,7 +15,6 @@
         sys.path.insert(0, project_root)
 
 
-<<<<<<< HEAD
 from common.utils import DailyProfitSummary, OrderStatus, GridOrder
 from base_models.price_range_predict import ATRRangeEstimator
 from common.order_manager import OrderManager
@@ -24,11 +23,7 @@
 from common.logger_manager import LoggerManager
 
 
-CYCLE_DAYS_DEFAULT = 14
-=======
 CYCLE_DAYS_DEFAULT = 21
-GRID_COUNT_DEFAULT = 20
->>>>>>> 09176afc
 
 @dataclass
 class GridUnit:
